--- conflicted
+++ resolved
@@ -24,15 +24,10 @@
 
 from typing import Any
 
-<<<<<<< HEAD
-from PySide2.QtCore import QBasicTimer, Qt, Slot
-from PySide2.QtGui import QFont, QFontMetrics, QPalette, QPixmap
-from PySide2.QtWidgets import QGridLayout, QLabel, QLayout, QMenu, QWidget
-=======
+
 from PySide6.QtCore import QBasicTimer, Qt, Slot
 from PySide6.QtGui import QFont, QFontMetrics, QPalette, QPixmap
 from PySide6.QtWidgets import QGridLayout, QLabel, QLayout, QWidget
->>>>>>> bc674d62
 
 from .. import regex_pattern as rxp
 from ..const_app import APP_NAME
