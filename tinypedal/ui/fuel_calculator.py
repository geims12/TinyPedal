--- conflicted
+++ resolved
@@ -26,15 +26,10 @@
 from collections import deque
 from math import ceil, floor
 
-<<<<<<< HEAD
-from PySide2.QtCore import Qt
-from PySide2.QtGui import QColor, QPainter
-from PySide2.QtWidgets import (
-=======
 from PySide6.QtCore import Qt
 from PySide6.QtGui import QColor
 from PySide6.QtWidgets import (
->>>>>>> bc674d62
+
     QDoubleSpinBox,
     QFileDialog,
     QFrame,
