--- conflicted
+++ resolved
@@ -43,12 +43,8 @@
         "connect_to_remote": False,
         "websocket_uri": "ws.spqracing.it",  # New websocket URI for remote telemetry
         "websocket_interval": 0.1,
-<<<<<<< HEAD
-        "websocket_session" : "default"
-=======
         "websocket_session" : "default",
         "auth_key" : ""
->>>>>>> 5115168f
     },
     "units": {
         "distance_unit": "Meter",
