#  TinyPedal is an open-source overlay application for racing simulation.
#  Copyright (C) 2022-2025 TinyPedal developers, see contributors.md file
#
#  This file is part of TinyPedal.
#
#  This program is free software: you can redistribute it and/or modify
#  it under the terms of the GNU General Public License as published by
#  the Free Software Foundation, either version 3 of the License, or
#  (at your option) any later version.
#
#  This program is distributed in the hope that it will be useful,
#  but WITHOUT ANY WARRANTY; without even the implied warranty of
#  MERCHANTABILITY or FITNESS FOR A PARTICULAR PURPOSE.  See the
#  GNU General Public License for more details.
#
#  You should have received a copy of the GNU General Public License
#  along with this program.  If not, see <https://www.gnu.org/licenses/>.

"""
Launcher
"""

import io
import logging
import os
import sys

import psutil
<<<<<<< HEAD
from PySide2.QtCore import QCoreApplication, QLocale, Qt
from PySide2.QtGui import QFont, QGuiApplication, QIcon, QPixmapCache
from PySide2.QtWidgets import QApplication, QMessageBox
=======
from PySide6.QtCore import QCoreApplication, Qt
from PySide6.QtGui import QFont, QGuiApplication, QIcon, QPixmapCache
from PySide6.QtWidgets import QApplication, QMessageBox
>>>>>>> bc674d62

from . import check_version
from .const_app import (
    APP_NAME,
    PATH_GLOBAL,
    PLATFORM,
    VERSION,
)
from .const_file import ConfigType, ImageFile, LogFile
from .log_handler import set_logging_level
from .setting import cfg

logger = logging.getLogger(__package__)
log_stream = io.StringIO()


def save_pid_file():
    """Save PID info to file"""
    with open(f"{PATH_GLOBAL}{LogFile.PID}", "w", encoding="utf-8") as f:
        current_pid = os.getpid()
        pid_create_time = psutil.Process(current_pid).create_time()
        pid_str = f"{current_pid},{pid_create_time}"
        f.write(pid_str)


def is_pid_exist() -> bool:
    """Check and verify PID existence"""
    try:
        # Load last recorded PID and creation time from pid log file
        with open(f"{PATH_GLOBAL}{LogFile.PID}", "r", encoding="utf-8") as f:
            pid_read = f.readline()
        pid = pid_read.split(",")
        pid_last = int(pid[0])
        pid_last_create_time = pid[1]
        # Verify if last PID is running and belongs to TinyPedal
        if psutil.pid_exists(pid_last):
            if str(psutil.Process(pid_last).create_time()) == pid_last_create_time:
                return True  # already running
    except (ProcessLookupError, psutil.NoSuchProcess, ValueError, IndexError, FileNotFoundError):
        logger.info("PID not found or invalid")
    return False  # no running


#def is_exe_running() -> bool:
#    """Check running executable (windows only), this is only used as fallback"""
#    # Skip exe check if not on windows system
#    if PLATFORM != "Windows":
#        return False
#    app_pid = os.getpid()
#    EXE_FILE = "tinypedal.exe"
#    for app in psutil.process_iter(["name", "pid"]):
#        # Compare found APP name & pid
#        if app.info["name"] == EXE_FILE and app.info["pid"] != app_pid:
#            return True
#    return False


def single_instance_check(is_single_instance: bool):
    """Single instance check"""
    # Check if single instance mode enabled
    if not is_single_instance:
        logger.info("Single instance mode: OFF")
        return
    logger.info("Single instance mode: ON")
    # Skip if restarted
    if os.getenv("TINYPEDAL_RESTART") == "TRUE":
        os.environ.pop("TINYPEDAL_RESTART", None)
        save_pid_file()
        return
    # Check existing PID file first, then exe PID
    if not is_pid_exist():  # (is_pid_exist() or is_exe_running())
        save_pid_file()
        return
    # Show warning to console and popup dialog
    warning_text = (
        "TinyPedal is already running.\n\n"
        "Only one TinyPedal may be run at a time.\n"
        "Check system tray for hidden icon."
    )
    logger.warning(warning_text)
    QMessageBox.warning(None, f"{APP_NAME} v{VERSION}", warning_text)
    sys.exit()


def version_check():
    """Check version"""
    logger.info("TinyPedal: %s", VERSION)
    logger.info("Python: %s", check_version("PYTHON"))
    logger.info("Qt: %s", check_version("QT"))
    logger.info("PySide: %s", check_version("PYSIDE"))
    logger.info("psutil: %s", check_version("PSUTIL"))


def init_gui() -> QApplication:
    """Initialize Qt Gui"""
    # Set global locale
    loc = QLocale(QLocale.C)
    loc.setNumberOptions(QLocale.RejectGroupSeparator)
    QLocale.setDefault(loc)
    # Set DPI scale
    if cfg.application["enable_high_dpi_scaling"]:
        QCoreApplication.setAttribute(Qt.AA_EnableHighDpiScaling, True)
        QGuiApplication.setHighDpiScaleFactorRoundingPolicy(Qt.HighDpiScaleFactorRoundingPolicy.PassThrough)
    # Set GUI
    QApplication.setStyle("Fusion")
    root = QApplication(sys.argv)
    root.setQuitOnLastWindowClosed(False)
    root.setApplicationName(APP_NAME)
    root.setWindowIcon(QIcon(ImageFile.APP_ICON))
    # Set window icon for X11/Wayland (workaround)
    if PLATFORM != "Windows":
        root.setDesktopFileName("svictor-TinyPedal")
    # Set default font
    font = root.font()
    if os.getenv("PYSIDE_OVERRIDE") != "6":  # don't set family for pyside6
        font.setFamily("sans-serif")
    font.setPointSize(10)
    font.setStyleHint(QFont.SansSerif)
    root.setFont(font)
    # Disable global pixmap cache
    QPixmapCache.setCacheLimit(0)
    logger.info("Platform plugin: %s", root.platformName())
    return root


def unset_environment():
    """Clear any previous environment variable (required after auto-restarted APP)"""
    os.environ.pop("QT_QPA_PLATFORM", None)
    os.environ.pop("QT_ENABLE_HIGHDPI_SCALING", None)
    os.environ.pop("QT_MEDIA_BACKEND", None)
    os.environ.pop("QT_MULTIMEDIA_PREFERRED_PLUGINS", None)


def set_environment():
    """Set environment before starting GUI"""
    # Windows only
    if PLATFORM == "Windows":
        if os.getenv("PYSIDE_OVERRIDE") == "6":
            os.environ["QT_MEDIA_BACKEND"] = "windows"
        else:
            if cfg.compatibility["multimedia_plugin_on_windows"] == "WMF":
                multimedia_plugin = "windowsmediafoundation"
            else:
                multimedia_plugin = "directshow"
            os.environ["QT_MULTIMEDIA_PREFERRED_PLUGINS"] = multimedia_plugin

    # Linux only
    else:
        if cfg.compatibility["enable_x11_platform_plugin_override"]:
            os.environ["QT_QPA_PLATFORM"] = "xcb"

    # Common
    if cfg.application["enable_high_dpi_scaling"]:
        logger.info("High DPI scaling: ON")
    else:
        os.environ["QT_ENABLE_HIGHDPI_SCALING"] = "0"  # force disable (qt6 only)
        logger.info("High DPI scaling: OFF")


def start_app(cli_args):
    """Init main window"""
    unset_environment()
    set_logging_level(logger, log_stream, cli_args.log_level)
    version_check()
    # load global config
    cfg.load_global()
    cfg.save(cfg_type=ConfigType.CONFIG)
    set_environment()
    # Main GUI
    root = init_gui()
    single_instance_check(cli_args.single_instance)
    # Load core modules
    from . import loader
    loader.start()
    # Start mainloop
    sys.exit(root.exec_())<|MERGE_RESOLUTION|>--- conflicted
+++ resolved
@@ -26,15 +26,11 @@
 import sys
 
 import psutil
-<<<<<<< HEAD
-from PySide2.QtCore import QCoreApplication, QLocale, Qt
-from PySide2.QtGui import QFont, QGuiApplication, QIcon, QPixmapCache
-from PySide2.QtWidgets import QApplication, QMessageBox
-=======
+
 from PySide6.QtCore import QCoreApplication, Qt
 from PySide6.QtGui import QFont, QGuiApplication, QIcon, QPixmapCache
 from PySide6.QtWidgets import QApplication, QMessageBox
->>>>>>> bc674d62
+
 
 from . import check_version
 from .const_app import (
