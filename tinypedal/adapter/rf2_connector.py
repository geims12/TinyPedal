--- conflicted
+++ resolved
@@ -26,17 +26,14 @@
 import threading
 from copy import copy
 from time import monotonic, sleep
-<<<<<<< HEAD
 from typing import TYPE_CHECKING, Sequence
-=======
-from typing import Sequence
 import websockets
 import asyncio
 import json
 import ctypes
 import zlib
 import struct
->>>>>>> bc674d62
+
 
 if __name__ == "__main__":  # local import check
     import sys
