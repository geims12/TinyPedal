--- conflicted
+++ resolved
@@ -18,10 +18,7 @@
 
 """
 API data adapter
-<<<<<<< HEAD
-"""
-=======
-"""
+
 
 from .syncer import RF2Syncer
 
@@ -43,5 +40,4 @@
         Args:
             info: API object.
         """
-        self.info = info
->>>>>>> bc674d62
+        self.info = info