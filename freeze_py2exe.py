"""
py2exe build script

Args:
    -c, --clean: force remove old build folder before building.
"""

import argparse
import os
import shutil
import sys
from glob import glob

from py2exe import freeze

from tinypedal import check_version
from tinypedal.const_app import (
    APP_NAME,
    COPYRIGHT,
    PLATFORM,
    VERSION,
)

PYTHON_PATH = sys.exec_prefix
DIST_FOLDER = "dist/"

EXECUTABLE_SETTING = [
    {
        "script": "run.py",
        "icon_resources": [(1, "images/icon.ico")],
        "dest_base": APP_NAME.lower(),
    }
]

EXCLUDE_MODULES = [
<<<<<<< HEAD
=======
    # Removed "_ssl" and "ssl" from excludes because websockets needs them
>>>>>>> bc674d62
    "difflib",
    "pdb",
    "venv",
    "tkinter",
    "curses",
    "distutils",
    "lib2to3",
    "unittest",
    "xmlrpc",
    "multiprocessing",
<<<<<<< HEAD
    # "_ssl",
    # "ssl",
    # "email",
    # "http",
    # "urllib",
=======
>>>>>>> bc674d62
]

IMAGE_FILES = [
    "images/CC-BY-SA-4.0.txt",
    "images/icon_compass.png",
    "images/icon_instrument.png",
    "images/icon_steering_wheel.png",
    "images/icon_weather.png",
    "images/icon.png",
]

DOCUMENT_FILES = [
    "docs/changelog.txt",
    "docs/customization.md",
    "docs/contributors.md",
]

LICENSES_FILES = glob("docs/licenses/*")

QT_PLATFORMS = [
    f"{PYTHON_PATH}/Lib/site-packages/PySide6/plugins/platforms/qwindows.dll",
]

QT_MULTIMEDIA = [
    f"{PYTHON_PATH}/Lib/site-packages/PySide6/plugins/multimedia/ffmpegmediaplugin.dll",
    f"{PYTHON_PATH}/Lib/site-packages/PySide6/plugins/multimedia/windowsmediaplugin.dll",
]

BUILD_DATA_FILES = [
    ("", ["LICENSE.txt", "README.md"]),
    ("docs", DOCUMENT_FILES),
    ("docs/licenses", LICENSES_FILES),
    ("images", IMAGE_FILES),
    ("platforms", QT_PLATFORMS),
    ("multimedia", QT_MULTIMEDIA),
]

BUILD_OPTIONS = {
    "dist_dir": f"{DIST_FOLDER}/{APP_NAME}",
    "excludes": EXCLUDE_MODULES,
<<<<<<< HEAD
=======
    "includes": [
    "websockets",
    "asyncio",
    "json",
    "ctypes",
    "zlib",
    "struct",
    "websockets.client",
    "websockets.legacy.client",
    "websockets.legacy.protocol",
    "websockets.legacy.handshake",
    "websockets.typing",
    "websockets.exceptions",
    "httpx",
    "anyio",
    "anyio._backends",
    "anyio._backends._asyncio",
    "anyio._core",
    "anyio._core._streams",
    "anyio._core._tasks",
    "anyio.abc",
    "anyio._backends._asyncio",
    ],
    "dll_excludes": [],
>>>>>>> bc674d62
    "optimize": 2,
    "compressed": 1,
    # "dll_excludes": ["libcrypto-1_1.dll", "libcrypto-3.dll"],
    # "bundle_files": 2,
}

BUILD_VERSION = {
    "version": VERSION.split("-")[0],
    "description": APP_NAME,
    "copyright": COPYRIGHT,
    "product_name": APP_NAME,
    "product_version": VERSION,
}


def get_cli_argument():
    parse = argparse.ArgumentParser(
        description="TinyPedal windows executable build command line arguments"
    )
    parse.add_argument(
        "-c",
        "--clean",
        action="store_true",
        help="force remove old build folder before building",
    )
    return parse.parse_args()


def check_dist(build_ready: bool = False) -> bool:
    if not os.path.exists(DIST_FOLDER):
        print("INFO:dist folder not found, creating")
        try:
            os.mkdir(DIST_FOLDER)
            build_ready = True
            print("INFO:dist folder created")
        except (PermissionError, FileExistsError):
            build_ready = False
            print("ERROR:Cannot create dist folder")

    if os.path.exists(DIST_FOLDER):
        build_ready = True
    return build_ready


def check_old_build(clean_build: bool = False, build_ready: bool = False) -> bool:
    if os.path.exists(f"{DIST_FOLDER}{APP_NAME}"):
        print("INFO:Found old build folder")

        if clean_build:
            build_ready = delete_old_build()
            return build_ready

        is_remove = input("INFO:Remove old build folder before building? Yes/No/Quit \n").lower()

        if "y" in is_remove:
            build_ready = delete_old_build()
        elif "q" in is_remove:
            build_ready = False
        else:
            build_ready = True
            print("WARNING:Building without removing old files")
    return build_ready


def delete_old_build() -> bool:
    try:
        shutil.rmtree(f"{DIST_FOLDER}{APP_NAME}/")
        print("INFO:Old build files removed")
        return True
    except (PermissionError, OSError):
        print("ERROR:Cannot delete build folder")
        return False


def build_exe() -> None:
    freeze(
        version_info=BUILD_VERSION,
        windows=EXECUTABLE_SETTING,
        options=BUILD_OPTIONS,
        data_files=BUILD_DATA_FILES,
        zipfile="lib/library.zip",
    )


def build_start() -> None:
    print(f"INFO:platform: {PLATFORM}")
    print(f"INFO:TinyPedal: {VERSION}")
    print(f"INFO:Python: {check_version('PYTHON')}")
    print(f"INFO:Qt: {check_version('QT')}")
    print(f"INFO:PySide: {check_version('PYSIDE')}")
    print(f"INFO:psutil: {check_version('PSUTIL')}")
    if PLATFORM == "Windows":
        cli_args = get_cli_argument()
        if check_old_build(cli_args.clean, check_dist()):
            build_exe()
            print("INFO:Building finished")
        else:
            print("INFO:Building canceled")
    else:
        print("ERROR:Build script does not support non-Windows platform")
        print("INFO:Building canceled")


build_start()<|MERGE_RESOLUTION|>--- conflicted
+++ resolved
@@ -33,10 +33,7 @@
 ]
 
 EXCLUDE_MODULES = [
-<<<<<<< HEAD
-=======
-    # Removed "_ssl" and "ssl" from excludes because websockets needs them
->>>>>>> bc674d62
+
     "difflib",
     "pdb",
     "venv",
@@ -47,14 +44,12 @@
     "unittest",
     "xmlrpc",
     "multiprocessing",
-<<<<<<< HEAD
     # "_ssl",
     # "ssl",
     # "email",
     # "http",
     # "urllib",
-=======
->>>>>>> bc674d62
+
 ]
 
 IMAGE_FILES = [
@@ -95,8 +90,6 @@
 BUILD_OPTIONS = {
     "dist_dir": f"{DIST_FOLDER}/{APP_NAME}",
     "excludes": EXCLUDE_MODULES,
-<<<<<<< HEAD
-=======
     "includes": [
     "websockets",
     "asyncio",
@@ -120,8 +113,7 @@
     "anyio.abc",
     "anyio._backends._asyncio",
     ],
-    "dll_excludes": [],
->>>>>>> bc674d62
+    
     "optimize": 2,
     "compressed": 1,
     # "dll_excludes": ["libcrypto-1_1.dll", "libcrypto-3.dll"],
